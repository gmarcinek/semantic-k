--- conflicted
+++ resolved
@@ -10,15 +10,9 @@
     provider: "openai"
     model_id: "gpt-5"
     api_key_env: "OPENAI_API_KEY"
-<<<<<<< HEAD
     max_completion_tokens: 50000
-=======
-    endpoint: null  # uses default OpenAI endpoint
     max_input_tokens: 272000  # 272k input tokens
     max_output_tokens: 128000  # 128k output tokens (includes reasoning tokens)
-    max_tokens: 50000  # practical visible output limit
-    temperature: 0.7
->>>>>>> dc29e696
 
 # Routing Configuration
 routing:
